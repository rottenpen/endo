--- conflicted
+++ resolved
@@ -5,7 +5,6 @@
 
 import { E, Far } from '@endo/far';
 import { makePromiseKit } from '@endo/promise-kit';
-<<<<<<< HEAD
 import { makeRefReader } from './ref-reader.js';
 import { makeMailboxMaker } from './mail.js';
 import { makeGuestMaker } from './guest.js';
@@ -13,26 +12,13 @@
 import { assertPetName } from './pet-name.js';
 import { makeContextMaker } from './context.js';
 import { parseFormulaIdentifier } from './formula-identifier.js';
-
-const { quote: q } = assert;
+import { q } from '@endo/errors';
 
 /** @type {import('./types.js').EndoGuest} */
 const leastAuthority = Far('EndoGuest', {
   async request() {
     throw new Error('declined');
   },
-=======
-import { q } from '@endo/errors';
-import { makeNodeNetstringCapTP } from './connection.js';
-
-const { promise: cancelled, reject: cancel } = makePromiseKit();
-
-// TODO thread through command arguments.
-const gracePeriodMs = 100;
-
-const grace = cancelled.catch(async () => {
-  await new Promise(resolve => setTimeout(resolve, gracePeriodMs));
->>>>>>> 75bd2d2f
 });
 
 const delay = async (ms, cancelled) => {

--- conflicted
+++ resolved
@@ -1,11 +1,7 @@
 {
   "name": "@endo/cli",
-<<<<<<< HEAD
-  "version": "1.0.2",
+  "version": "1.0.3",
   "private": true,
-=======
-  "version": "1.0.3",
->>>>>>> 75bd2d2f
   "description": "Endo command line interface",
   "keywords": [],
   "author": "Endo contributors",
@@ -35,31 +31,19 @@
     "test": "exit 0"
   },
   "dependencies": {
-<<<<<<< HEAD
-    "@endo/compartment-mapper": "^1.1.0",
-    "@endo/daemon": "^1.0.2",
-    "@endo/eventual-send": "^1.1.0",
-    "@endo/far": "^1.0.2",
-    "@endo/lockdown": "^1.0.2",
-    "@endo/promise-kit": "^1.0.2",
-    "@endo/stream-node": "^1.0.2",
-    "@endo/where": "^1.0.1",
-    "@endo/bundle-source": "^3.0.2",
-    "@endo/import-bundle": "^1.0.2",
-    "commander": "^5.0.0",
-    "ses": "^1.1.0",
-    "open": "^9.1.0"
-=======
     "@endo/compartment-mapper": "^1.1.1",
     "@endo/daemon": "^1.0.3",
     "@endo/eventual-send": "^1.1.1",
     "@endo/far": "^1.0.3",
     "@endo/lockdown": "^1.0.3",
     "@endo/promise-kit": "^1.0.3",
+    "@endo/stream-node": "^1.0.3",
     "@endo/where": "^1.0.2",
+    "@endo/bundle-source": "^3.0.3",
+    "@endo/import-bundle": "^1.0.3",
     "commander": "^5.0.0",
-    "ses": "^1.2.0"
->>>>>>> 75bd2d2f
+    "ses": "^1.2.0",
+    "open": "^9.1.0"
   },
   "devDependencies": {
     "ava": "^5.3.0",

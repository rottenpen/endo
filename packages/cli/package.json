--- conflicted
+++ resolved
@@ -24,26 +24,6 @@
     "clean:types": "git clean -f '*.d.ts*'",
     "lint": "yarn lint:types && yarn lint:eslint",
     "lint-fix": "eslint --fix .",
-<<<<<<< HEAD
-    "lint:js": "eslint .",
-    "lint:types": "tsc -p jsconfig.json",
-    "test": "ava"
-  },
-  "dependencies": {
-    "@endo/compartment-mapper": "^0.9.2",
-    "@endo/daemon": "^0.2.6",
-    "@endo/eventual-send": "^0.17.6",
-    "@endo/far": "^0.2.22",
-    "@endo/lockdown": "^0.1.32",
-    "@endo/promise-kit": "^0.2.60",
-    "@endo/stream-node": "^0.2.30",
-    "@endo/where": "^0.3.5",
-    "@endo/bundle-source": "^2.8.0",
-    "@endo/import-bundle": "^0.4.2",
-    "commander": "^5.0.0",
-    "ses": "^0.18.8",
-    "open": "^9.1.0"
-=======
     "lint:eslint": "eslint .",
     "lint:types": "tsc",
     "test": "exit 0"
@@ -55,10 +35,13 @@
     "@endo/far": "^1.0.2",
     "@endo/lockdown": "^1.0.2",
     "@endo/promise-kit": "^1.0.2",
+    "@endo/stream-node": "^1.0.2",
     "@endo/where": "^1.0.1",
+    "@endo/bundle-source": "^3.0.2",
+    "@endo/import-bundle": "^1.0.2",
     "commander": "^5.0.0",
-    "ses": "^1.1.0"
->>>>>>> 004eff57
+    "ses": "^1.1.0",
+    "open": "^9.1.0"
   },
   "devDependencies": {
     "ava": "^5.3.0",
